--- conflicted
+++ resolved
@@ -3,13 +3,8 @@
 go 1.24.4
 
 require (
-<<<<<<< HEAD
 	github.com/coreos/go-oidc v2.4.0+incompatible
-	github.com/golang-jwt/jwt/v5 v5.2.3
-=======
-	github.com/coreos/go-oidc v2.3.0+incompatible
 	github.com/golang-jwt/jwt/v5 v5.3.0
->>>>>>> d7f3714e
 	golang.org/x/oauth2 v0.30.0
 )
 
